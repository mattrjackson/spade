--- conflicted
+++ resolved
@@ -25,11 +25,7 @@
 //!   * Natural neighbor interpolation
 //!   * Can be backed up by an r*-tree to improve performance when inserting randomly distributed points
 
-<<<<<<< HEAD
-// #![warn(missing_docs)]
-=======
 //#![warn(missing_docs)]
->>>>>>> 20a79fdc
 
 extern crate num;
 extern crate cgmath;
